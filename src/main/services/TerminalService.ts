--- conflicted
+++ resolved
@@ -297,19 +297,6 @@
       console.log('[TerminalService] Using fallback Windows shell: cmd.exe');
       return 'cmd.exe';
     } else if (platform === 'darwin') {
-<<<<<<< HEAD
-      // For production builds, ensure we have fallback paths
-      const shell = process.env.SHELL || '/bin/zsh';
-      // Verify shell exists, fallback to known good shells
-      if (fs.existsSync(shell)) {
-        return shell;
-      } else if (fs.existsSync('/bin/zsh')) {
-        return '/bin/zsh';
-      } else if (fs.existsSync('/bin/bash')) {
-        return '/bin/bash';
-      } else {
-        return '/bin/sh'; // Last resort
-=======
       // Enhanced macOS shell detection
       const shells = [
         process.env.SHELL,
@@ -323,7 +310,6 @@
           console.log(`[TerminalService] Using macOS shell: ${shell}`);
           return shell;
         }
->>>>>>> 52b732d6
       }
 
       console.log('[TerminalService] Using fallback macOS shell: /bin/zsh');
