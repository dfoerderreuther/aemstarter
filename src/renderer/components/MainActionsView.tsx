--- conflicted
+++ resolved
@@ -1,15 +1,11 @@
 import React, { useState, useEffect } from 'react';
 import { Group, Button, Modal, Stack, Text, Paper, Tooltip, Badge, Divider } from '@mantine/core';
-<<<<<<< HEAD
-import { IconPlayerPlay, IconPlayerStop, IconSkull, IconPackage, IconSettings, IconBug, IconBrowser, IconColumns3, IconColumns1, IconDeviceFloppy, IconCode, IconFolder, IconTerminal2 } from '@tabler/icons-react';
-=======
 import { IconPlayerPlay, IconPlayerStop, IconSkull, IconSettings, IconBug, IconBrowser, IconColumns3, IconColumns1, IconDeviceFloppy, IconBrandFinder, IconBrandVisualStudio, IconRobot } from '@tabler/icons-react';
->>>>>>> c5ed616c
 import { InstallService } from '../services/installService';
 import { Project } from '../../types/Project';
 import { SettingsModal } from './SettingsModal';
 import { BackupModal } from './BackupModal';
-<<<<<<< HEAD
+import { AutomationModal } from './AutomationModal';
 
 interface ProjectSettings {
   version: string;
@@ -42,10 +38,6 @@
     customEditorPath: string;
   };
 }
-=======
-import { AutomationModal } from './AutomationModal';
-import cursorWhiteIcon from '../assets/cursor_white_sm.png';
->>>>>>> c5ed616c
 
 interface MainActionsViewProps {
   project: Project;
